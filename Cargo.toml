[package]
name = "node_cli"
version = "0.1.0"
edition = "2021"

# See more keys and their definitions at https://doc.rust-lang.org/cargo/reference/manifest.html

[dependencies]
f1r3fly-models = "0.1.0"
f1r3fly-crypto = "0.1.0"
f1r3fly-rholang = "0.1.1"
prost = "0.13.5"
tokio = { version = "1", features = ["full"] }
hex = "0.4.3"
clap = { version = "4.4.6", features = ["derive"] }
secp256k1 = { version = "0.28.0", features = ["rand-std"] }
blake2 = "0.10.6"
typenum = "1.16.0"
rand = "0.8.5"
reqwest = { version = "0.11", features = [
	"json",
	"rustls-tls",
], default-features = false }
serde = { version = "1.0", features = ["derive"] }
serde_json = "1.0"
bs58 = "0.5.0"
sha3 = "0.10.8"
sha2 = "0.10.8"
tokio-tungstenite = "0.21"
futures-util = "0.3"
chrono = "0.4"
<<<<<<< HEAD
log = "0.4"
crc = "3.0"
zbase32 = "0.1"
thiserror = "1.0"
once_cell = "1.19"
=======
ratatui = "0.28"
crossterm = "0.28"
>>>>>>> 88b1c647
<|MERGE_RESOLUTION|>--- conflicted
+++ resolved
@@ -29,13 +29,10 @@
 tokio-tungstenite = "0.21"
 futures-util = "0.3"
 chrono = "0.4"
-<<<<<<< HEAD
 log = "0.4"
 crc = "3.0"
 zbase32 = "0.1"
 thiserror = "1.0"
 once_cell = "1.19"
-=======
 ratatui = "0.28"
-crossterm = "0.28"
->>>>>>> 88b1c647
+crossterm = "0.28"