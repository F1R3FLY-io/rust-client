use crate::args::*;
use crate::f1r3fly_api::{DeployInfo, DeployStatus, F1r3flyApi};
use crate::utils::output::{CompressedDeployStatus, DeployCompressedInfo, FinalizeStatus};
use std::fs;
use std::time::Instant;

pub async fn exploratory_deploy_command(
    args: &ExploratoryDeployArgs,
) -> Result<(), Box<dyn std::error::Error>> {
    // Read the Rholang code from file
    println!("📄 Reading Rholang from: {}", args.file.display());
    let rholang_code =
        fs::read_to_string(&args.file).map_err(|e| format!("Failed to read file: {}", e))?;
    println!("📊 Code size: {} bytes", rholang_code.len());

    // Initialize the F1r3fly API client
    println!(
        "🔌 Connecting to F1r3fly node at {}:{}",
        args.host, args.port
    );
    let f1r3fly_api = F1r3flyApi::new(&args.private_key, &args.host, args.port);

    // Execute the exploratory deployment
    println!("🚀 Executing Rholang code (exploratory deploy)...");

    // Display block hash if provided
    if let Some(block_hash) = &args.block_hash {
        println!("🧱 Using block hash: {}", block_hash);
    }

    // Display state hash preference
    if args.use_pre_state {
        println!("🔍 Using pre-state hash");
    } else {
        println!("🔍 Using post-state hash");
    }

    let start_time = Instant::now();

    match f1r3fly_api
        .exploratory_deploy(
            &rholang_code,
            args.block_hash.as_deref(),
            args.use_pre_state,
        )
        .await
    {
        Ok((result, block_info)) => {
            let duration = start_time.elapsed();
            println!("✅ Execution successful!");
            println!("⏱️  Time taken: {:.2?}", duration);
            println!("🧱 {}", block_info);
            println!("📊 Result:");
            println!("{}", result);
        }
        Err(e) => {
            println!("❌ Execution failed!");
            println!("Error: {}", e);
            return Err(e);
        }
    }

    Ok(())
}

pub async fn deploy_command(args: &DeployArgs) -> Result<(), Box<dyn std::error::Error>> {
    // Read the Rholang code from file
    println!("📄 Reading Rholang from: {}", args.file.display());
    let rholang_code =
        fs::read_to_string(&args.file).map_err(|e| format!("Failed to read file: {}", e))?;
    println!("📊 Code size: {} bytes", rholang_code.len());

    // Initialize the F1r3fly API client
    println!(
        "🔌 Connecting to F1r3fly node at {}:{}",
        args.host, args.port
    );
    let f1r3fly_api = F1r3flyApi::new(&args.private_key, &args.host, args.port);

    let phlo_limit = if args.bigger_phlo {
        "5,000,000,000"
    } else {
        "50,000"
    };
    println!("💰 Using phlo limit: {}", phlo_limit);

    // Deploy the Rholang code
    println!("🚀 Deploying Rholang code...");
    let start_time = Instant::now();

    match f1r3fly_api
        .deploy(&rholang_code, args.bigger_phlo, "rholang")
        .await
    {
        Ok(deploy_id) => {
            let duration = start_time.elapsed();
            println!("✅ Deployment successful!");
            println!("⏱️  Time taken: {:.2?}", duration);
            println!("🆔 Deploy ID: {}", deploy_id);
        }
        Err(e) => {
            println!("❌ Deployment failed!");
            println!("Error: {}", e);
            return Err(e);
        }
    }

    Ok(())
}

pub async fn propose_command(args: &ProposeArgs) -> Result<(), Box<dyn std::error::Error>> {
    // Initialize the F1r3fly API client
    println!(
        "🔌 Connecting to F1r3fly node at {}:{}",
        args.host, args.port
    );
    let f1r3fly_api = F1r3flyApi::new(&args.private_key, &args.host, args.port);

    // Propose a block
    println!("📦 Proposing a new block...");
    let start_time = Instant::now();

    match f1r3fly_api.propose().await {
        Ok(block_hash) => {
            let duration = start_time.elapsed();
            println!("✅ Block proposed successfully!");
            println!("⏱️  Time taken: {:.2?}", duration);
            println!("🧱 Block hash: {}", block_hash);
        }
        Err(e) => {
            println!("❌ Block proposal failed!");
            println!("Error: {}", e);
            return Err(e);
        }
    }

    Ok(())
}

pub async fn full_deploy_command(args: &DeployArgs) -> Result<(), Box<dyn std::error::Error>> {
    // Read the Rholang code from file
    println!("📄 Reading Rholang from: {}", args.file.display());
    let rholang_code =
        fs::read_to_string(&args.file).map_err(|e| format!("Failed to read file: {}", e))?;
    println!("📊 Code size: {} bytes", rholang_code.len());

    // Initialize the F1r3fly API client
    println!(
        "🔌 Connecting to F1r3fly node at {}:{}",
        args.host, args.port
    );
    let f1r3fly_api = F1r3flyApi::new(&args.private_key, &args.host, args.port);

    let phlo_limit = if args.bigger_phlo {
        "5,000,000,000"
    } else {
        "50,000"
    };
    println!("💰 Using phlo limit: {}", phlo_limit);

    // Deploy and propose
    println!("🚀 Deploying Rholang code and proposing a block...");
    let start_time = Instant::now();

    match f1r3fly_api
        .full_deploy(&rholang_code, args.bigger_phlo, "rholang")
        .await
    {
        Ok(block_hash) => {
            let duration = start_time.elapsed();
            println!("✅ Deployment and block proposal successful!");
            println!("⏱️  Time taken: {:.2?}", duration);
            println!("🧱 Block hash: {}", block_hash);
        }
        Err(e) => {
            println!("❌ Operation failed!");
            println!("Error: {}", e);
            return Err(e);
        }
    }

    Ok(())
}

pub async fn is_finalized_command(
    args: &IsFinalizedArgs,
) -> Result<FinalizeStatus, Box<dyn std::error::Error>> {
    // Initialize the F1r3fly API client
    println!(
        "🔌 Connecting to F1r3fly node at {}:{}",
        args.host, args.port
    );
    let f1r3fly_api = F1r3flyApi::new(&args.private_key, &args.host, args.port);

    // Check if the block is finalized
    println!("🔍 Checking if block is finalized: {}", args.block_hash);
    println!(
        "⏱️  Will retry every {} seconds, up to {} times",
        args.retry_delay, args.max_attempts
    );
    let start_time = Instant::now();

    match f1r3fly_api
        .is_finalized(&args.block_hash, args.max_attempts, args.retry_delay)
        .await
    {
        Ok(is_finalized) => {
            let duration = start_time.elapsed();
            if is_finalized {
                println!("✅ Block is finalized!");
                println!("⏱️  Time taken: {:.2?}", duration);

                return Ok(FinalizeStatus::Finalized);
            } else {
                println!(
                    "❌ Block is not finalized after {} attempts",
                    args.max_attempts
                );
                println!("⏱️  Time taken: {:.2?}", duration);

                return Ok(FinalizeStatus::Finalizing);
            }
        }
        Err(e) => {
            println!("❌ Error checking block finalization!");
            println!("Error: {}", e);

            return Ok(FinalizeStatus::FinalizationError(e.to_string()));
        }
    }
}

pub async fn transfer_deploy(args: &TransferArgs) -> Result<String, Box<dyn std::error::Error>> {
    println!("💸 Initiating REV transfer");

    println!(
        "🔌 Connecting to F1r3fly node at {}:{}",
        args.host, args.port
    );
    let f1r3fly_api = F1r3flyApi::new(&args.private_key, &args.host, args.port);

    println!("🔍 Deriving sender address from private key...");
    let from_address = {
        use crate::utils::CryptoUtils;
        let secret_key = CryptoUtils::decode_private_key(&args.private_key)?;
        let public_key = CryptoUtils::derive_public_key(&secret_key);
        let public_key_hex = CryptoUtils::serialize_public_key(&public_key, false);
        CryptoUtils::generate_rev_address(&public_key_hex)?
    };

    validate_rev_address(&from_address)?;
    validate_rev_address(&args.to_address)?;

    let amount_dust = args.amount * 100_000_000;

    println!("📋 Transfer Details:");
    println!("   From: {}", from_address);
    println!("   To: {}", args.to_address);
    println!("   Amount: {} REV ({} dust)", args.amount, amount_dust);
    println!(
        "   Phlo limit: {}",
        if args.bigger_phlo {
            "High (recommended for transfers)"
        } else {
            "Standard"
        }
    );

    let rholang_code = generate_transfer_contract(&from_address, &args.to_address, amount_dust);

    println!("🚀 Deploying transfer contract...");

    match f1r3fly_api
        .deploy(&rholang_code, args.bigger_phlo, "rholang")
        .await
    {
        Ok(deploy_id) => {
            println!("✅ Transfer contract deployed successfully!");
            println!("🆔 Deploy ID: {}", deploy_id);

            return Ok(deploy_id);
        }
        Err(e) => {
            println!("❌ Transfer deployment failed!");
            println!("Error: {}", e);
            return Err(e);
        }
    };
}

// Whether deploy is in block & check for finalization
pub async fn check_deploy_status(
    deploy_id: String,
    args: &WaitArgs,
) -> Result<DeployCompressedInfo, Box<dyn std::error::Error>> {
    let get_deploy_args = GetDeployArgs::from_wait_args(&args, deploy_id, "json".to_string());

    // TODO: add waiting
    let deploy_info = get_deploy_command(&get_deploy_args).await?;

    let compressed =
        DeployCompressedInfo::from_deploy(deploy_info.status, deploy_info.block_hash.clone());

    if !matches!(compressed.status(), CompressedDeployStatus::Finalizing) {
        return Ok(compressed);
    }

    let Some(block_hash) = compressed.block_hash().map(str::to_owned) else {
        return Ok(DeployCompressedInfo::error(
            CompressedDeployStatus::DeployError,
            "block hash is missing",
            None,
        ));
    };

    let finalized_args = IsFinalizedArgs::from_wait_args(block_hash.clone(), args);
    let finalize_status = is_finalized_command(&finalized_args).await?;

    return Ok(DeployCompressedInfo::from_finalize(
        finalize_status,
        Some(block_hash),
    ));
}

pub async fn transfer_command(args: &TransferArgs) -> Result<(), Box<dyn std::error::Error>> {
    let deploy_start_time = Instant::now();

    let deploy_id = transfer_deploy(args).await?;

    let deploy_duration = deploy_start_time.elapsed();
    println!("⏱️  Deploy time: {:.2?}", deploy_duration);

    let wait_args: WaitArgs = WaitArgs::from_transfer_args(args);

    let deploy_info: DeployCompressedInfo = check_deploy_status(deploy_id, &wait_args).await?;

    if *deploy_info.status() == CompressedDeployStatus::Finalized {
        let total_duration = deploy_start_time.elapsed();
        println!("🎉 Total transfer time: {:.2?}", total_duration);
        println!("🎯 Transfer process completed!");
    } else {
        println!(
            "⚠️  Transfer deploy status {:?} after {} attempts",
            deploy_info.status(),
            wait_args.max_attempts
        );
    }

    Ok(())
}

pub async fn bond_validator_command(
    args: &BondValidatorArgs,
) -> Result<(), Box<dyn std::error::Error>> {
    println!("🔗 Bonding new validator to the network");
    println!("💰 Stake amount: {} REV", args.stake);

    // Initialize the F1r3fly API client for deploying
    let f1r3fly_api = F1r3flyApi::new(&args.private_key, &args.host, args.port);

    // Create the bonding Rholang code
    let bonding_code = format!(
        r#"new rl(`rho:registry:lookup`), poSCh, retCh, stdout(`rho:io:stdout`) in {{
  stdout!("About to lookup PoS contract...") |
  rl!(`rho:rchain:pos`, *poSCh) |
  for(@(_, PoS) <- poSCh) {{
    stdout!("About to bond...") |
    new deployerId(`rho:rchain:deployerId`) in {{
      @PoS!("bond", *deployerId, {}, *retCh) |
      for (@(result, message) <- retCh) {{
        stdout!(("Bond result:", result, "Message:", message))
      }}
    }}
  }}
}}"#,
        args.stake
    );

    println!("🚀 Deploying bonding transaction...");
    let deploy_start_time = Instant::now();

    // Step 1: Deploy the bonding code
    let deploy_id = match f1r3fly_api.deploy(&bonding_code, true, "rholang").await {
        Ok(deploy_id) => {
            let deploy_duration = deploy_start_time.elapsed();
            println!("✅ Bonding deploy successful! Deploy ID: {}", deploy_id);
            println!("⏱️  Deploy time: {:.2?}", deploy_duration);
            deploy_id
        }
        Err(e) => {
            println!("❌ Bonding deploy failed!");
            println!("Error: {}", e);
            return Err(e);
        }
    };

    // Step 2: Wait for deploy to be included in a block
    println!("⏳ Waiting for bonding deploy to be included in a block...");
    let block_wait_start = Instant::now();
    let max_block_wait_attempts = args.max_wait / args.check_interval;
    let mut block_wait_attempts = 0;

    let block_hash = loop {
        block_wait_attempts += 1;

        // Show progress every 10 attempts or if we're at the end
        if block_wait_attempts % 10 == 0 || block_wait_attempts >= max_block_wait_attempts {
            println!(
                "   ⏱️  Checking... ({}/{} attempts)",
                block_wait_attempts, max_block_wait_attempts
            );
        }

        match f1r3fly_api
            .get_deploy_block_hash(&deploy_id, args.http_port)
            .await
        {
            Ok(Some(hash)) => {
                println!("✅ Bonding deploy found in block: {}", hash);
                break hash;
            }
            Ok(None) => {
                // Deploy not in block yet, continue waiting
            }
            Err(e) => {
                println!("❌ Error checking bonding deploy status: {}", e);
                return Err(e);
            }
        }

        if block_wait_attempts >= max_block_wait_attempts {
            println!(
                "❌ Timeout waiting for bonding deploy to be included in block after {} seconds",
                args.max_wait
            );
            return Err("Bonding deploy inclusion timeout".into());
        }

        tokio::time::sleep(tokio::time::Duration::from_secs(args.check_interval)).await;
    };

    let block_wait_duration = block_wait_start.elapsed();
    println!("⏱️  Block inclusion time: {:.2?}", block_wait_duration);

    // Step 3: Wait for block finalization on the same node we deployed to
    println!("🔍 Waiting for block finalization...");

    let finalization_start = Instant::now();

    // Use the same finalization logic as deploy_and_wait_command
    let finalization_max_attempts: u32 = 120; // 10 minutes (120 * 5 seconds)
    let finalization_retry_delay: u64 = 5;

    // Check finalization on the same node we deployed to (using existing f1r3fly_api)
    match f1r3fly_api
        .is_finalized(
            &block_hash,
            finalization_max_attempts,
            finalization_retry_delay,
        )
        .await
    {
        Ok(true) => {
            let finalization_duration = finalization_start.elapsed();
            let total_duration = deploy_start_time.elapsed();
            println!("✅ Block finalized! Bonding transaction is complete.");
            println!("⏱️  Finalization time: {:.2?}", finalization_duration);
            println!("🎉 Total bonding process time: {:.2?}", total_duration);
        }
        Ok(false) => {
            println!("⚠️  Block not yet finalized after {} attempts, but bonding deploy is in the blockchain.", finalization_max_attempts);
            println!("💡 The validator bonding is likely successful and will be finalized soon.");
        }
        Err(e) => {
            println!("❌ Error checking finalization status: {}", e);
            println!("⚠️  Could not verify finalization, but bonding deploy is in the blockchain.");
        }
    }

    // Handle propose logic if enabled
    if args.propose {
        println!("📦 Proposing block to help finalize the bonding transaction...");
        let propose_start = Instant::now();

        match f1r3fly_api.propose().await {
            Ok(block_hash) => {
                let propose_duration = propose_start.elapsed();
                println!("✅ Block proposed successfully!");
                println!("⏱️  Propose time: {:.2?}", propose_duration);
                println!("🧱 Block hash: {}", block_hash);
            }
            Err(e) => {
                println!("❌ Block proposal failed!");
                println!("Error: {}", e);
                return Err(e);
            }
        }
    }

    println!("🎯 Validator bonding process completed!");
    println!("📋 Next steps:");
    println!("   1. Verify the validator appears in the bonds list");
    println!("   2. Check that the validator is participating in consensus");
    println!("   3. Monitor for block proposals from the new validator");

    Ok(())
}

<<<<<<< HEAD
=======
pub async fn transfer_command(args: &TransferArgs) -> Result<(), Box<dyn std::error::Error>> {
    println!("💸 Initiating REV transfer");

    // Initialize the F1r3fly API client
    println!(
        "🔌 Connecting to F1r3fly node at {}:{}",
        args.host, args.port
    );
    let f1r3fly_api = F1r3flyApi::new(&args.private_key, &args.host, args.port);

    // Generate from_address from private key using proper crypto utils
    println!("🔍 Deriving sender address from private key...");
    let from_address = {
        use crate::utils::CryptoUtils;
        let secret_key = CryptoUtils::decode_private_key(&args.private_key)?;
        let public_key = CryptoUtils::derive_public_key(&secret_key);
        let public_key_hex = CryptoUtils::serialize_public_key(&public_key, false);
        CryptoUtils::generate_rev_address(&public_key_hex)?
    };

    // Validate addresses format
    validate_rev_address(&from_address)?;
    validate_rev_address(&args.to_address)?;

    // Convert REV to dust (1 REV = 100,000,000 dust)
    let amount_dust = args.amount * 100_000_000;

    println!("📋 Transfer Details:");
    println!("   From: {}", from_address);
    println!("   To: {}", args.to_address);
    println!("   Amount: {} REV ({} dust)", args.amount, amount_dust);
    println!(
        "   Phlo limit: {}",
        if args.bigger_phlo {
            "High (recommended for transfers)"
        } else {
            "Standard"
        }
    );

    // Generate Rholang transfer contract
    let rholang_code = generate_transfer_contract(&from_address, &args.to_address, amount_dust);

    // Step 1: Deploy the transfer contract
    println!("🚀 Deploying transfer contract...");
    let deploy_start_time = Instant::now();

    let deploy_id = match f1r3fly_api
        .deploy(&rholang_code, args.bigger_phlo, "rholang")
        .await
    {
        Ok(deploy_id) => {
            let deploy_duration = deploy_start_time.elapsed();
            println!("✅ Transfer contract deployed successfully!");
            println!("⏱️  Deploy time: {:.2?}", deploy_duration);
            println!("🆔 Deploy ID: {}", deploy_id);
            deploy_id
        }
        Err(e) => {
            println!("❌ Transfer deployment failed!");
            println!("Error: {}", e);
            return Err(e);
        }
    };

    // Step 2: Wait for deploy to be included in a block
    println!("⏳ Waiting for transfer deploy to be included in a block...");
    let block_wait_start = Instant::now();
    let max_block_wait_attempts = args.max_wait / args.check_interval;
    let mut block_wait_attempts = 0;

    let block_hash = loop {
        block_wait_attempts += 1;

        // Show progress every 10 attempts or if we're at the end
        if block_wait_attempts % 10 == 0 || block_wait_attempts >= max_block_wait_attempts {
            println!(
                "   ⏱️  Checking... ({}/{} attempts)",
                block_wait_attempts, max_block_wait_attempts
            );
        }

        match f1r3fly_api
            .get_deploy_block_hash(&deploy_id, args.http_port)
            .await
        {
            Ok(Some(hash)) => {
                println!("✅ Transfer deploy found in block: {}", hash);
                break hash;
            }
            Ok(None) => {
                // Deploy not in block yet, continue waiting
            }
            Err(e) => {
                println!("❌ Error checking transfer deploy status: {}", e);
                return Err(e);
            }
        }

        if block_wait_attempts >= max_block_wait_attempts {
            println!(
                "❌ Timeout waiting for transfer deploy to be included in block after {} seconds",
                args.max_wait
            );
            return Err("Transfer deploy inclusion timeout".into());
        }

        tokio::time::sleep(tokio::time::Duration::from_secs(args.check_interval)).await;
    };

    let block_wait_duration = block_wait_start.elapsed();
    println!("⏱️  Block inclusion time: {:.2?}", block_wait_duration);

    // Step 3: Wait for block finalization on the same node we deployed to
    println!("🔍 Waiting for block finalization...");

    let finalization_start = Instant::now();

    // Use the same finalization logic as deploy_and_wait_command
    let finalization_max_attempts: u32 = 120; // 10 minutes (120 * 5 seconds)
    let finalization_retry_delay: u64 = 5;

    // Check finalization on the same node we deployed to (using existing f1r3fly_api)
    match f1r3fly_api
        .is_finalized(
            &block_hash,
            finalization_max_attempts,
            finalization_retry_delay,
        )
        .await
    {
        Ok(true) => {
            let finalization_duration = finalization_start.elapsed();
            let total_duration = deploy_start_time.elapsed();
            println!("✅ Block finalized! Transfer completed successfully.");
            println!("⏱️  Finalization time: {:.2?}", finalization_duration);
            println!("🎉 Total transfer time: {:.2?}", total_duration);
        }
        Ok(false) => {
            println!("⚠️  Block not yet finalized after {} attempts, but transfer deploy is in the blockchain.", finalization_max_attempts);
            println!("💡 The transfer is likely successful and will be finalized soon.");
        }
        Err(e) => {
            println!("❌ Error checking finalization status: {}", e);
            println!(
                "⚠️  Could not verify finalization, but transfer deploy is in the blockchain."
            );
        }
    }

    // Handle propose logic if enabled
    if args.propose {
        println!("📦 Proposing block to help finalize the transfer...");
        let propose_start = Instant::now();

        match f1r3fly_api.propose().await {
            Ok(block_hash) => {
                let propose_duration = propose_start.elapsed();
                println!("✅ Block proposed successfully!");
                println!("⏱️  Propose time: {:.2?}", propose_duration);
                println!("🧱 Block hash: {}", block_hash);
            }
            Err(e) => {
                println!("❌ Block proposal failed!");
                println!("Error: {}", e);
                return Err(e);
            }
        }
    }

    println!("🎯 Transfer process completed!");

    Ok(())
}

>>>>>>> eeb352b9
pub async fn deploy_and_wait_command(
    args: &DeployAndWaitArgs,
) -> Result<(), Box<dyn std::error::Error>> {
    // Read the Rholang code from file
    println!("📄 Reading Rholang from: {}", args.file);
    let rholang_code =
        fs::read_to_string(&args.file).map_err(|e| format!("Failed to read file: {}", e))?;
    println!("📊 Code size: {} bytes", rholang_code.len());

    // Initialize the F1r3fly API client
    println!(
        "🔌 Connecting to F1r3fly node at {}:{}",
        args.host, args.port
    );
    let private_key = args
        .private_key
        .as_deref()
        .unwrap_or("5f668a7ee96d944a4494cc947e4005e172d7ab3461ee5538f1f2a45a835e9657");
    let f1r3fly_api = F1r3flyApi::new(private_key, &args.host, args.port);

    let phlo_limit = if args.bigger_phlo {
        "5,000,000,000"
    } else {
        "50,000"
    };
    println!("💰 Using phlo limit: {}", phlo_limit);

    // Step 1: Deploy the Rholang code
    println!("🚀 Deploying Rholang code...");
    let deploy_start_time = Instant::now();

    let deploy_id = match f1r3fly_api
        .deploy(&rholang_code, args.bigger_phlo, "rholang")
        .await
    {
        Ok(deploy_id) => {
            let deploy_duration = deploy_start_time.elapsed();
            println!("✅ Deploy successful! Deploy ID: {}", deploy_id);
            println!("⏱️  Deploy time: {:.2?}", deploy_duration);
            deploy_id
        }
        Err(e) => {
            println!("❌ Deployment failed!");
            println!("Error: {}", e);
            return Err(e);
        }
    };

    // Step 2: Wait for deploy to be included in a block
    println!("⏳ Waiting for deploy to be included in a block...");
    let block_wait_start = Instant::now();
    let max_block_wait_attempts = args.max_wait / args.check_interval;
    let mut block_wait_attempts = 0;

    let block_hash = loop {
        block_wait_attempts += 1;

        // Show progress every 10 attempts or if we're at the end
        if block_wait_attempts % 10 == 0 || block_wait_attempts >= max_block_wait_attempts {
            println!(
                "   ⏱️  Checking... ({}/{} attempts)",
                block_wait_attempts, max_block_wait_attempts
            );
        }

        match f1r3fly_api
            .get_deploy_block_hash(&deploy_id, args.http_port)
            .await
        {
            Ok(Some(hash)) => {
                println!("✅ Deploy found in block: {}", hash);
                break hash;
            }
            Ok(None) => {
                // Deploy not in block yet, continue waiting
            }
            Err(e) => {
                println!("❌ Error checking deploy status: {}", e);
                return Err(e);
            }
        }

        if block_wait_attempts >= max_block_wait_attempts {
            println!(
                "❌ Timeout waiting for deploy to be included in block after {} seconds",
                args.max_wait
            );
            return Err("Deploy inclusion timeout".into());
        }

        tokio::time::sleep(tokio::time::Duration::from_secs(args.check_interval)).await;
    };

    let block_wait_duration = block_wait_start.elapsed();
    println!("⏱️  Block inclusion time: {:.2?}", block_wait_duration);

    // Step 3: Wait for block finalization on the same node we deployed to
    println!("🔍 Waiting for block finalization...");

    let finalization_start = Instant::now();

    // Calculate finalization attempts (default: 120 attempts, 5 second intervals = 10 minutes)
    let finalization_max_attempts: u32 = 120; // 10 minutes (120 * 5 seconds)
    let finalization_retry_delay: u64 = 5;

    // Check finalization on the same node we deployed to (using existing f1r3fly_api)
    match f1r3fly_api
        .is_finalized(
            &block_hash,
            finalization_max_attempts,
            finalization_retry_delay,
        )
        .await
    {
        Ok(true) => {
            let finalization_duration = finalization_start.elapsed();
            let total_duration = deploy_start_time.elapsed();

            println!("✅ Block finalized! Deploy completed successfully.");
            println!("⏱️  Finalization time: {:.2?}", finalization_duration);
            println!("📊 Total time: {:.2?}", total_duration);
        }
        Ok(false) => {
            println!(
                "⚠️  Block not yet finalized after {} attempts, but deploy is in the blockchain.",
                finalization_max_attempts
            );
            println!("💡 The deployment is likely successful and will be finalized soon.");
        }
        Err(e) => {
            println!("❌ Error checking finalization status: {}", e);
            println!("⚠️  Could not verify finalization, but deploy is in the blockchain.");
        }
    }

    Ok(())
}

pub async fn get_deploy_command(
    args: &GetDeployArgs,
) -> Result<DeployInfo, Box<dyn std::error::Error>> {
    println!("🔍 Looking up deploy: {}", args.deploy_id);
    println!(
        "🔌 Connecting to F1r3fly node at {}:{}",
        args.host, args.http_port
    );

    // Initialize the F1r3fly API client (private key not needed for read operations)
    let dummy_private_key = "5f668a7ee96d944a4494cc947e4005e172d7ab3461ee5538f1f2a45a835e9657";
    let f1r3fly_api = F1r3flyApi::new(dummy_private_key, &args.host, args.http_port);

    let start_time = Instant::now();

    match f1r3fly_api
        .get_deploy_info(&args.deploy_id, args.http_port)
        .await
    {
        Ok(deploy_info) => {
            let duration = start_time.elapsed();

            match args.format.as_str() {
                "json" => {
                    let json_output = serde_json::to_string_pretty(&deploy_info)?;
                    println!("{}", json_output);
                }
                "summary" => match deploy_info.status {
                    DeployStatus::Included => {
                        if let Some(block_hash) = &deploy_info.block_hash {
                            println!(
                                "✅ Deploy {} included in block {}",
                                deploy_info.deploy_id, block_hash
                            );
                        } else {
                            println!("✅ Deploy {} included in block", deploy_info.deploy_id);
                        }
                    }
                    DeployStatus::Deploying => {
                        println!(
                            "⏳ Deploy {} pending (not yet in block)",
                            deploy_info.deploy_id
                        );
                    }
                    DeployStatus::DeployError(ref err) => {
                        println!("❌ Deploy {} error: {}", deploy_info.deploy_id, err);
                    }
                },
                "pretty" | _ => {
                    println!("📋 Deploy Information");
                    println!("━━━━━━━━━━━━━━━━━━━━━━━━━━━━━━━━━━━━━━━━");
                    println!("🆔 Deploy ID: {}", deploy_info.deploy_id);

                    match deploy_info.status {
                        DeployStatus::Included => {
                            println!("✅ Status: Included in block");
                            if let Some(block_hash) = &deploy_info.block_hash {
                                println!("🧱 Block Hash: {}", block_hash);
                            }
                        }
                        DeployStatus::Deploying => {
                            println!("⏳ Status: Deploying (not yet in block)");
                        }
                        DeployStatus::DeployError(ref err) => {
                            println!("❌ Status: Error - {}", err);
                            println!("⏱️  Query time: {:.2?}", duration);
                        }
                    }

                    if args.verbose || deploy_info.status == DeployStatus::Included {
                        if let Some(sender) = &deploy_info.sender {
                            println!("👤 Sender: {}", sender);
                        }
                        if let Some(seq_num) = deploy_info.seq_num {
                            println!("🔢 Sequence Number: {}", seq_num);
                        }
                        if let Some(timestamp) = deploy_info.timestamp {
                            println!("🕐 Timestamp: {}", timestamp);
                        }
                        if let Some(shard_id) = &deploy_info.shard_id {
                            println!("🌐 Shard ID: {}", shard_id);
                        }
                        if let Some(sig_algorithm) = &deploy_info.sig_algorithm {
                            println!("🔐 Signature Algorithm: {}", sig_algorithm);
                        }
                        if args.verbose {
                            if let Some(sig) = &deploy_info.sig {
                                println!("✍️  Signature: {}", sig);
                            }
                        }
                    }

                    println!("⏱️  Query time: {:.2?}", duration);
                }
            }
            Ok(deploy_info)
        }
        Err(e) => {
            println!("❌ Error retrieving deploy information: {}", e);
            return Err(e);
        }
    }
}

pub fn validate_rev_address(address: &str) -> Result<(), Box<dyn std::error::Error>> {
    if !address.starts_with("1111") {
        return Err("Invalid REV address format: must start with '1111'".into());
    }

    if address.len() < 40 {
        return Err("Invalid REV address format: too short".into());
    }

    Ok(())
}

fn generate_transfer_contract(from_address: &str, to_address: &str, amount_dust: u64) -> String {
    format!(
        r#"new 
    deployerId(`rho:rchain:deployerId`),
    stdout(`rho:io:stdout`),
    rl(`rho:registry:lookup`),
<<<<<<< HEAD
    ASIVaultCh,
    vaultCh,
    toVaultCh,
    asiVaultkeyCh,
    resultCh
in {{
  rl!(`rho:rchain:asiVault`, *ASIVaultCh) |
  for (@(_, ASIVault) <- ASIVaultCh) {{
    @ASIVault!("findOrCreate", "{}", *vaultCh) |
    @ASIVault!("findOrCreate", "{}", *toVaultCh) |
    @ASIVault!("deployerAuthKey", *deployerId, *asiVaultkeyCh) |
    for (@(true, vault) <- vaultCh; key <- asiVaultkeyCh; @(true, toVault) <- toVaultCh) {{
=======
    asiVaultCh,
    vaultCh,
    toVaultCh,
    asiVaultKeyCh,
    resultCh
in {{
  rl!(`rho:rchain:asiVault`, *asiVaultCh) |
  for (@(_, ASIVault) <- asiVaultCh) {{
    @ASIVault!("findOrCreate", "{}", *vaultCh) |
    @ASIVault!("findOrCreate", "{}", *toVaultCh) |
    @ASIVault!("deployerAuthKey", *deployerId, *asiVaultKeyCh) |
    for (@(true, vault) <- vaultCh; key <- asiVaultKeyCh; @(true, toVault) <- toVaultCh) {{
>>>>>>> eeb352b9
      @vault!("transfer", "{}", {}, *key, *resultCh) |
      for (@result <- resultCh) {{
        match result {{
          (true, Nil) => {{
            stdout!(("Transfer successful:", {}, "REV"))
          }}
          (false, reason) => {{
            stdout!(("Transfer failed:", reason))
          }}
        }}
      }}
    }} |
    for (@(false, errorMsg) <- vaultCh) {{
      stdout!(("Sender vault error:", errorMsg))
    }} |
    for (@(false, errorMsg) <- toVaultCh) {{
      stdout!(("Destination vault error:", errorMsg))
    }}
  }}
}}"#,
        from_address, to_address, to_address, amount_dust, amount_dust
    )
}<|MERGE_RESOLUTION|>--- conflicted
+++ resolved
@@ -506,184 +506,6 @@
     Ok(())
 }
 
-<<<<<<< HEAD
-=======
-pub async fn transfer_command(args: &TransferArgs) -> Result<(), Box<dyn std::error::Error>> {
-    println!("💸 Initiating REV transfer");
-
-    // Initialize the F1r3fly API client
-    println!(
-        "🔌 Connecting to F1r3fly node at {}:{}",
-        args.host, args.port
-    );
-    let f1r3fly_api = F1r3flyApi::new(&args.private_key, &args.host, args.port);
-
-    // Generate from_address from private key using proper crypto utils
-    println!("🔍 Deriving sender address from private key...");
-    let from_address = {
-        use crate::utils::CryptoUtils;
-        let secret_key = CryptoUtils::decode_private_key(&args.private_key)?;
-        let public_key = CryptoUtils::derive_public_key(&secret_key);
-        let public_key_hex = CryptoUtils::serialize_public_key(&public_key, false);
-        CryptoUtils::generate_rev_address(&public_key_hex)?
-    };
-
-    // Validate addresses format
-    validate_rev_address(&from_address)?;
-    validate_rev_address(&args.to_address)?;
-
-    // Convert REV to dust (1 REV = 100,000,000 dust)
-    let amount_dust = args.amount * 100_000_000;
-
-    println!("📋 Transfer Details:");
-    println!("   From: {}", from_address);
-    println!("   To: {}", args.to_address);
-    println!("   Amount: {} REV ({} dust)", args.amount, amount_dust);
-    println!(
-        "   Phlo limit: {}",
-        if args.bigger_phlo {
-            "High (recommended for transfers)"
-        } else {
-            "Standard"
-        }
-    );
-
-    // Generate Rholang transfer contract
-    let rholang_code = generate_transfer_contract(&from_address, &args.to_address, amount_dust);
-
-    // Step 1: Deploy the transfer contract
-    println!("🚀 Deploying transfer contract...");
-    let deploy_start_time = Instant::now();
-
-    let deploy_id = match f1r3fly_api
-        .deploy(&rholang_code, args.bigger_phlo, "rholang")
-        .await
-    {
-        Ok(deploy_id) => {
-            let deploy_duration = deploy_start_time.elapsed();
-            println!("✅ Transfer contract deployed successfully!");
-            println!("⏱️  Deploy time: {:.2?}", deploy_duration);
-            println!("🆔 Deploy ID: {}", deploy_id);
-            deploy_id
-        }
-        Err(e) => {
-            println!("❌ Transfer deployment failed!");
-            println!("Error: {}", e);
-            return Err(e);
-        }
-    };
-
-    // Step 2: Wait for deploy to be included in a block
-    println!("⏳ Waiting for transfer deploy to be included in a block...");
-    let block_wait_start = Instant::now();
-    let max_block_wait_attempts = args.max_wait / args.check_interval;
-    let mut block_wait_attempts = 0;
-
-    let block_hash = loop {
-        block_wait_attempts += 1;
-
-        // Show progress every 10 attempts or if we're at the end
-        if block_wait_attempts % 10 == 0 || block_wait_attempts >= max_block_wait_attempts {
-            println!(
-                "   ⏱️  Checking... ({}/{} attempts)",
-                block_wait_attempts, max_block_wait_attempts
-            );
-        }
-
-        match f1r3fly_api
-            .get_deploy_block_hash(&deploy_id, args.http_port)
-            .await
-        {
-            Ok(Some(hash)) => {
-                println!("✅ Transfer deploy found in block: {}", hash);
-                break hash;
-            }
-            Ok(None) => {
-                // Deploy not in block yet, continue waiting
-            }
-            Err(e) => {
-                println!("❌ Error checking transfer deploy status: {}", e);
-                return Err(e);
-            }
-        }
-
-        if block_wait_attempts >= max_block_wait_attempts {
-            println!(
-                "❌ Timeout waiting for transfer deploy to be included in block after {} seconds",
-                args.max_wait
-            );
-            return Err("Transfer deploy inclusion timeout".into());
-        }
-
-        tokio::time::sleep(tokio::time::Duration::from_secs(args.check_interval)).await;
-    };
-
-    let block_wait_duration = block_wait_start.elapsed();
-    println!("⏱️  Block inclusion time: {:.2?}", block_wait_duration);
-
-    // Step 3: Wait for block finalization on the same node we deployed to
-    println!("🔍 Waiting for block finalization...");
-
-    let finalization_start = Instant::now();
-
-    // Use the same finalization logic as deploy_and_wait_command
-    let finalization_max_attempts: u32 = 120; // 10 minutes (120 * 5 seconds)
-    let finalization_retry_delay: u64 = 5;
-
-    // Check finalization on the same node we deployed to (using existing f1r3fly_api)
-    match f1r3fly_api
-        .is_finalized(
-            &block_hash,
-            finalization_max_attempts,
-            finalization_retry_delay,
-        )
-        .await
-    {
-        Ok(true) => {
-            let finalization_duration = finalization_start.elapsed();
-            let total_duration = deploy_start_time.elapsed();
-            println!("✅ Block finalized! Transfer completed successfully.");
-            println!("⏱️  Finalization time: {:.2?}", finalization_duration);
-            println!("🎉 Total transfer time: {:.2?}", total_duration);
-        }
-        Ok(false) => {
-            println!("⚠️  Block not yet finalized after {} attempts, but transfer deploy is in the blockchain.", finalization_max_attempts);
-            println!("💡 The transfer is likely successful and will be finalized soon.");
-        }
-        Err(e) => {
-            println!("❌ Error checking finalization status: {}", e);
-            println!(
-                "⚠️  Could not verify finalization, but transfer deploy is in the blockchain."
-            );
-        }
-    }
-
-    // Handle propose logic if enabled
-    if args.propose {
-        println!("📦 Proposing block to help finalize the transfer...");
-        let propose_start = Instant::now();
-
-        match f1r3fly_api.propose().await {
-            Ok(block_hash) => {
-                let propose_duration = propose_start.elapsed();
-                println!("✅ Block proposed successfully!");
-                println!("⏱️  Propose time: {:.2?}", propose_duration);
-                println!("🧱 Block hash: {}", block_hash);
-            }
-            Err(e) => {
-                println!("❌ Block proposal failed!");
-                println!("Error: {}", e);
-                return Err(e);
-            }
-        }
-    }
-
-    println!("🎯 Transfer process completed!");
-
-    Ok(())
-}
-
->>>>>>> eeb352b9
 pub async fn deploy_and_wait_command(
     args: &DeployAndWaitArgs,
 ) -> Result<(), Box<dyn std::error::Error>> {
@@ -944,20 +766,6 @@
     deployerId(`rho:rchain:deployerId`),
     stdout(`rho:io:stdout`),
     rl(`rho:registry:lookup`),
-<<<<<<< HEAD
-    ASIVaultCh,
-    vaultCh,
-    toVaultCh,
-    asiVaultkeyCh,
-    resultCh
-in {{
-  rl!(`rho:rchain:asiVault`, *ASIVaultCh) |
-  for (@(_, ASIVault) <- ASIVaultCh) {{
-    @ASIVault!("findOrCreate", "{}", *vaultCh) |
-    @ASIVault!("findOrCreate", "{}", *toVaultCh) |
-    @ASIVault!("deployerAuthKey", *deployerId, *asiVaultkeyCh) |
-    for (@(true, vault) <- vaultCh; key <- asiVaultkeyCh; @(true, toVault) <- toVaultCh) {{
-=======
     asiVaultCh,
     vaultCh,
     toVaultCh,
@@ -970,7 +778,6 @@
     @ASIVault!("findOrCreate", "{}", *toVaultCh) |
     @ASIVault!("deployerAuthKey", *deployerId, *asiVaultKeyCh) |
     for (@(true, vault) <- vaultCh; key <- asiVaultKeyCh; @(true, toVault) <- toVaultCh) {{
->>>>>>> eeb352b9
       @vault!("transfer", "{}", {}, *key, *resultCh) |
       for (@result <- resultCh) {{
         match result {{
