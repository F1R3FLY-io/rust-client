--- conflicted
+++ resolved
@@ -590,7 +590,6 @@
     pub port: u16,
 }
 
-<<<<<<< HEAD
 impl WaitArgs {
     pub fn from_transfer_args(a: &TransferArgs) -> Self {
         Self {
@@ -632,7 +631,8 @@
             retry_delay: a.check_interval,
         }
     }
-=======
+}
+
 /// Arguments for get-node-id command
 #[derive(Parser, Debug)]
 pub struct GetNodeIdArgs {
@@ -675,5 +675,4 @@
     /// Retry reconnection indefinitely until manually killed (Ctrl+C)
     #[arg(long, default_value_t = false)]
     pub retry_forever: bool,
->>>>>>> eeb352b9
 }